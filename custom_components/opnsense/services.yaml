--- conflicted
+++ resolved
@@ -38,25 +38,6 @@
                 - integration: opnsense
                   domain: sensor
 
-<<<<<<< HEAD
-# file_notice:
-#   name: File notice
-#   description: Files a notice(s).
-#   fields:
-#     entity_id:
-#       name: Entity ID
-#       description: OPNsense entity id
-#       example: "binary_sensor.opnsense_localdomain_pending_notices_present"
-#     notice:
-#       name: Notice message
-#       description: The notice message
-#       required: true
-#       advanced: false
-#       example: "hello world from hass"
-#       default: ""
-
-=======
->>>>>>> a2b26765
 start_service:
   name: Start service
   description: Starts a service.
