--- conflicted
+++ resolved
@@ -67,10 +67,7 @@
             f"{parts.scheme}://{quote_plus(username)}:{quote_plus(password)}@{parts.netloc}"
         )
         self._scheme: str = parts.scheme
-<<<<<<< HEAD
-=======
         self._session: aiohttp.ClientSession = session
->>>>>>> 63c3c75c
         try:
             self._loop = asyncio.get_running_loop()
         except RuntimeError:
@@ -226,57 +223,6 @@
     async def _get_from_stream(self, path: str) -> Mapping[str, Any] | list:
         url: str = f"{self._url}{path}"
         _LOGGER.debug(f"[get_from_stream] url: {url}")
-<<<<<<< HEAD
-        async with aiohttp.ClientSession() as session:
-            try:
-                async with session.get(
-                    url,
-                    auth=aiohttp.BasicAuth(self._username, self._password),
-                    timeout=aiohttp.ClientTimeout(total=DEFAULT_TIMEOUT),
-                    ssl=self._verify_ssl,
-                ) as response:
-                    _LOGGER.debug(
-                        f"[get_from_stream] Response {response.status}: {response.reason}"
-                    )
-
-                    if response.ok:
-                        buffer = ""
-                        message_count = 0
-
-                        async for chunk in response.content.iter_chunked(1024):
-                            buffer += chunk.decode("utf-8")
-
-                            if "\n\n" in buffer:
-                                message, buffer = buffer.split("\n\n", 1)
-                                lines = message.splitlines()
-
-                                for line in lines:
-                                    if line.startswith("data:"):
-                                        message_count += 1
-                                        if message_count == 2:
-                                            response_str: str = line[
-                                                len("data:") :
-                                            ].strip()
-                                            response_json: Mapping[str, Any] | list = (
-                                                json.loads(response_str)
-                                            )
-
-                                            _LOGGER.debug(
-                                                f"[get_from_stream] response_json ({type(response_json).__name__}): {response_json}"
-                                            )
-                                            return response_json  # Exit after processing the second message
-
-                    elif response.status == 403:
-                        _LOGGER.error(
-                            f"Permission Error in {inspect.currentframe().f_back.f_code.co_qualname.strip('_')}. Path: {url}. Ensure the OPNsense user connected to HA has full Admin access."
-                        )
-                    else:
-                        _LOGGER.error(
-                            f"Error in {inspect.currentframe().f_back.f_code.co_qualname.strip('_')}. Path: {url}. Response {response.status}: {response.reason}"
-                        )
-            except aiohttp.ClientError as e:
-                _LOGGER.error(f"Client error: {str(e)}")
-=======
         try:
             async with self._session.get(
                 url,
@@ -323,7 +269,6 @@
                     )
         except aiohttp.ClientError as e:
             _LOGGER.error(f"Client error: {str(e)}")
->>>>>>> 63c3c75c
 
         return {}
 
@@ -331,34 +276,6 @@
         # /api/<module>/<controller>/<command>/[<param1>/[<param2>/...]]
         url: str = f"{self._url}{path}"
         _LOGGER.debug(f"[get] url: {url}")
-<<<<<<< HEAD
-        async with aiohttp.ClientSession() as session:
-            try:
-                async with session.get(
-                    url,
-                    auth=aiohttp.BasicAuth(self._username, self._password),
-                    timeout=aiohttp.ClientTimeout(total=DEFAULT_TIMEOUT),
-                    ssl=self._verify_ssl,
-                ) as response:
-                    _LOGGER.debug(
-                        f"[get] Response {response.status}: {response.reason}"
-                    )
-                    if response.ok:
-                        response_json: Mapping[str, Any] | list = await response.json(
-                            content_type=None
-                        )
-                        return response_json
-                    if response.status == 403:
-                        _LOGGER.error(
-                            f"Permission Error in {inspect.currentframe().f_back.f_code.co_qualname.strip('_')}. Path: {url}. Ensure the OPNsense user connected to HA has full Admin access."
-                        )
-                    else:
-                        _LOGGER.error(
-                            f"Error in {inspect.currentframe().f_back.f_code.co_qualname.strip('_')}. Path: {url}. Response {response.status}: {response.reason}"
-                        )
-            except aiohttp.ClientError as e:
-                _LOGGER.error(f"Client error: {str(e)}")
-=======
         try:
             async with self._session.get(
                 url,
@@ -382,7 +299,6 @@
                     )
         except aiohttp.ClientError as e:
             _LOGGER.error(f"Client error: {str(e)}")
->>>>>>> 63c3c75c
 
         return {}
 
@@ -391,36 +307,6 @@
         url: str = f"{self._url}{path}"
         _LOGGER.debug(f"[post] url: {url}")
         _LOGGER.debug(f"[post] payload: {payload}")
-<<<<<<< HEAD
-        async with aiohttp.ClientSession() as session:
-            try:
-                async with session.post(
-                    url,
-                    data=payload,
-                    auth=aiohttp.BasicAuth(self._username, self._password),
-                    timeout=aiohttp.ClientTimeout(total=DEFAULT_TIMEOUT),
-                    ssl=self._verify_ssl,
-                ) as response:
-                    _LOGGER.debug(
-                        f"[post] Response {response.status}: {response.reason}"
-                    )
-
-                    if response.ok:
-                        response_json: Mapping[str, Any] | list = await response.json(
-                            content_type=None
-                        )
-                        return response_json
-                    elif response.status == 403:
-                        _LOGGER.error(
-                            f"Permission Error in {inspect.currentframe().f_back.f_code.co_qualname.strip('_')}. Path: {url}. Ensure the OPNsense user connected to HA has full Admin access."
-                        )
-                    else:
-                        _LOGGER.error(
-                            f"Error in {inspect.currentframe().f_back.f_code.co_qualname.strip('_')}. Path: {url}. Response {response.status}: {response.reason}"
-                        )
-            except aiohttp.ClientError as e:
-                _LOGGER.error(f"Client error: {str(e)}")
-=======
         try:
             async with self._session.post(
                 url,
@@ -446,7 +332,6 @@
                     )
         except aiohttp.ClientError as e:
             _LOGGER.error(f"Client error: {str(e)}")
->>>>>>> 63c3c75c
 
         return {}
 
