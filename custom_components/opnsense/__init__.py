"""Support for OPNsense."""

import logging
from collections.abc import Mapping
from datetime import timedelta
from typing import Any

import awesomeversion
from homeassistant.config_entries import ConfigEntry
from homeassistant.const import (
    CONF_PASSWORD,
    CONF_SCAN_INTERVAL,
    CONF_URL,
    CONF_USERNAME,
    CONF_VERIFY_SSL,
)
from homeassistant.core import HomeAssistant
from homeassistant.helpers import (
    config_validation as cv,
)
from homeassistant.helpers import (
    device_registry as dr,
)
from homeassistant.helpers import (
    entity_registry as er,
)
<<<<<<< HEAD
=======
from homeassistant.helpers import (
    issue_registry as ir,
)
>>>>>>> 5f8498c4
from homeassistant.helpers.aiohttp_client import async_create_clientsession
from homeassistant.helpers.typing import ConfigType
from homeassistant.helpers.update_coordinator import CoordinatorEntity
from homeassistant.util import slugify

from .const import (
    CONF_DEVICE_TRACKER_ENABLED,
    CONF_DEVICE_TRACKER_SCAN_INTERVAL,
    CONF_DEVICE_UNIQUE_ID,
    CONF_TLS_INSECURE,
    COORDINATOR,
    DEFAULT_DEVICE_TRACKER_ENABLED,
    DEFAULT_DEVICE_TRACKER_SCAN_INTERVAL,
    DEFAULT_SCAN_INTERVAL,
    DEFAULT_TLS_INSECURE,
    DEFAULT_VERIFY_SSL,
    DEVICE_TRACKER_COORDINATOR,
    DOMAIN,
    LOADED_PLATFORMS,
    OPNSENSE_CLIENT,
    OPNSENSE_LTD_FIRMWARE,
<<<<<<< HEAD
=======
    OPNSENSE_MIN_FIRMWARE,
>>>>>>> 5f8498c4
    PLATFORMS,
    SHOULD_RELOAD,
    UNDO_UPDATE_LISTENER,
    VERSION,
)
from .coordinator import OPNsenseDataUpdateCoordinator
from .helpers import dict_get
from .pyopnsense import OPNsenseClient
from .services import async_setup_services

_LOGGER: logging.Logger = logging.getLogger(__name__)
CONFIG_SCHEMA = cv.config_entry_only_config_schema(DOMAIN)


async def _async_update_listener(hass: HomeAssistant, entry: ConfigEntry) -> None:
    """Handle options update."""
    if hass.data[DOMAIN][entry.entry_id].get(SHOULD_RELOAD, True):
        hass.async_create_task(hass.config_entries.async_reload(entry.entry_id))
    else:
        hass.data[DOMAIN][entry.entry_id][SHOULD_RELOAD] = True


async def async_setup(hass: HomeAssistant, config: ConfigType) -> bool:
    await async_setup_services(hass)
    return True


async def async_setup_entry(hass: HomeAssistant, entry: ConfigEntry) -> bool:
    """Set up OPNsense from a config entry."""
    config = entry.data
    options = entry.options

    url: str = config[CONF_URL]
    username: str = config[CONF_USERNAME]
    password: str = config[CONF_PASSWORD]
    verify_ssl: bool = config.get(CONF_VERIFY_SSL, DEFAULT_VERIFY_SSL)
    device_tracker_enabled: bool = options.get(
        CONF_DEVICE_TRACKER_ENABLED, DEFAULT_DEVICE_TRACKER_ENABLED
    )
    device_unique_id = config[CONF_DEVICE_UNIQUE_ID]

    client = OPNsenseClient(
        url=url,
        username=username,
        password=password,
        session=async_create_clientsession(hass, raise_for_status=False),
        opts={"verify_ssl": verify_ssl},
    )

    scan_interval: int = options.get(CONF_SCAN_INTERVAL, DEFAULT_SCAN_INTERVAL)
    _LOGGER.info(f"Starting hass-opnsense {VERSION}")

    coordinator = OPNsenseDataUpdateCoordinator(
        hass=hass,
        name=f"{entry.title} state",
        update_interval=timedelta(seconds=scan_interval),
        client=client,
        device_unique_id=device_unique_id,
    )

    await coordinator.async_config_entry_first_refresh()

    firmware: str | None = coordinator.data.get("host_firmware_version", None)
    _LOGGER.info(f"OPNsense Firmware {firmware}")
    try:
        if awesomeversion.AwesomeVersion(firmware) < awesomeversion.AwesomeVersion(
            OPNSENSE_MIN_FIRMWARE
        ):
            ir.async_create_issue(
                hass,
                DOMAIN,
                f"opnsense_{firmware}_below_min_firmware_{OPNSENSE_MIN_FIRMWARE}",
                is_fixable=False,
                is_persistent=False,
                issue_domain=DOMAIN,
                severity=ir.IssueSeverity.ERROR,
                translation_key="below_min_firmware",
                translation_placeholders={
                    "version": VERSION,
                    "ltd_firmware": OPNSENSE_MIN_FIRMWARE,
                    "firmware": firmware,
                },
            )
            await coordinator.async_shutdown()
            return False
        if awesomeversion.AwesomeVersion(firmware) < awesomeversion.AwesomeVersion(
            OPNSENSE_LTD_FIRMWARE
        ):
            ir.async_create_issue(
                hass,
                DOMAIN,
                f"opnsense_{firmware}_below_ltd_firmware_{OPNSENSE_LTD_FIRMWARE}",
                is_fixable=False,
                is_persistent=False,
                issue_domain=DOMAIN,
                severity=ir.IssueSeverity.WARNING,
                translation_key="below_ltd_firmware",
                translation_placeholders={
                    "version": VERSION,
                    "ltd_firmware": OPNSENSE_LTD_FIRMWARE,
                    "firmware": firmware,
                },
            )
        else:
            ir.async_delete_issue(
                hass,
                DOMAIN,
                f"opnsense_{firmware}_below_min_firmware_{OPNSENSE_MIN_FIRMWARE}",
            )
            ir.async_delete_issue(
                hass,
                DOMAIN,
                f"opnsense_{firmware}_below_ltd_firmware_{OPNSENSE_LTD_FIRMWARE}",
            )
    except awesomeversion.exceptions.AwesomeVersionCompareException:
        _LOGGER.warning("Unable to confirm OPNsense Firmware version")
        pass

    platforms: list = PLATFORMS.copy()
    device_tracker_coordinator = None
    if not device_tracker_enabled and "device_tracker" in platforms:
        platforms.remove("device_tracker")
    else:
        device_tracker_scan_interval = options.get(
            CONF_DEVICE_TRACKER_SCAN_INTERVAL, DEFAULT_DEVICE_TRACKER_SCAN_INTERVAL
        )

        device_tracker_coordinator = OPNsenseDataUpdateCoordinator(
            hass=hass,
            name=f"{entry.title} Device Tracker state",
            update_interval=timedelta(seconds=device_tracker_scan_interval),
            client=client,
            device_unique_id=device_unique_id,
            device_tracker_coordinator=True,
        )

    undo_listener = entry.add_update_listener(_async_update_listener)

    hass.data.setdefault(DOMAIN, {})
    hass.data[DOMAIN][entry.entry_id] = {
        COORDINATOR: coordinator,
        DEVICE_TRACKER_COORDINATOR: device_tracker_coordinator,
        OPNSENSE_CLIENT: client,
        UNDO_UPDATE_LISTENER: [undo_listener],
        LOADED_PLATFORMS: platforms,
        CONF_DEVICE_UNIQUE_ID: device_unique_id,
    }

    if device_tracker_enabled:
        # Fetch initial data so we have data when entities subscribe
        await device_tracker_coordinator.async_config_entry_first_refresh()

<<<<<<< HEAD
    firmware: str | None = coordinator.data.get("host_firmware_version", None)
    _LOGGER.info(f"OPNsense Firmware {firmware}")
    try:
        if awesomeversion.AwesomeVersion(firmware) < awesomeversion.AwesomeVersion(
            OPNSENSE_LTD_FIRMWARE
        ):
            async_create_issue(
                hass,
                DOMAIN,
                f"opnsense_{firmware}_below_ltd_firmware_{OPNSENSE_LTD_FIRMWARE}",
                is_fixable=False,
                is_persistent=False,
                issue_domain=DOMAIN,
                severity=IssueSeverity.WARNING,
                translation_key="below_ltd_firmware",
                translation_placeholders={
                    "version": VERSION,
                    "ltd_firmware": OPNSENSE_LTD_FIRMWARE,
                    "firmware": firmware,
                },
            )
    except awesomeversion.exceptions.AwesomeVersionCompareException:
        pass

=======
>>>>>>> 5f8498c4
    await hass.config_entries.async_forward_entry_setups(entry, platforms)

    return True


async def async_unload_entry(hass: HomeAssistant, entry: ConfigEntry) -> bool:
    """Unload a config entry."""
    platforms = hass.data[DOMAIN][entry.entry_id][LOADED_PLATFORMS]
    unload_ok = await hass.config_entries.async_unload_platforms(entry, platforms)

    for listener in hass.data[DOMAIN][entry.entry_id][UNDO_UPDATE_LISTENER]:
        listener()

    if unload_ok:
        hass.data[DOMAIN].pop(entry.entry_id)

    return unload_ok


async def async_migrate_entry(hass: HomeAssistant, config_entry: ConfigEntry) -> bool:
    """Migrate an old config entry."""
    version = config_entry.version

    if version > 3:
        # This means the user has downgraded from a future version
        return False

    _LOGGER.debug("Migrating from version %s", version)

    # 1 -> 2: tls_insecure to verify_ssl
    if version == 1:

        tls_insecure = config_entry.data.get(CONF_TLS_INSECURE, DEFAULT_TLS_INSECURE)
        data = dict(config_entry.data)

        # remove tls_insecure
        if CONF_TLS_INSECURE in data.keys():
            del data[CONF_TLS_INSECURE]

        # add verify_ssl
        if CONF_VERIFY_SSL not in data.keys():
            data[CONF_VERIFY_SSL] = not tls_insecure

        hass.config_entries.async_update_entry(config_entry, data=data, version=2)
        version = 2

    # 2 -> 3: Change unique device id to use lowest MAC address
    if version == 2:
        _LOGGER.debug(f"[async_migrate_entry] Initial Version: {config_entry.version}")
        entity_registry = er.async_get(hass)
        device_registry = dr.async_get(hass)

        config = config_entry.data
        url: str = config[CONF_URL]
        username: str = config[CONF_USERNAME]
        password: str = config[CONF_PASSWORD]
        verify_ssl: bool = config.get(CONF_VERIFY_SSL, DEFAULT_VERIFY_SSL)

        client = OPNsenseClient(
            url=url,
            username=username,
            password=password,
            session=async_create_clientsession(hass, raise_for_status=False),
            opts={"verify_ssl": verify_ssl},
<<<<<<< HEAD
        )
        new_device_unique_id: str | None = await client.get_device_unique_id()
        if not new_device_unique_id:
            _LOGGER.error("Missing Device Unique ID for Migration to Version 3")
            return False
        _LOGGER.debug(
            f"[async_migrate_entry] new_device_unique_id: {new_device_unique_id}"
        )

        for dev in dr.async_entries_for_config_entry(
            device_registry, config_entry_id=config_entry.entry_id
        ):
            _LOGGER.debug(f"[async_migrate_entry] dev: {dev}")
            is_main_dev: bool = any(t[0] == "opnsense" for t in dev.identifiers)
            if is_main_dev:
                new_identifiers = {
                    (t[0], new_device_unique_id) if t[0] == "opnsense" else t
                    for t in dev.identifiers
                }
                # new_connections = {
                #     (dr.CONNECTION_NETWORK_MAC, new_device_unique_id.replace("_", ":"))
                # }
                _LOGGER.debug(
                    f"[async_migrate_entry] dev.identifiers: {dev.identifiers}, new_identifiers: {new_identifiers}"
                )
                new_dev = device_registry.async_update_device(
                    dev.id, new_identifiers=new_identifiers
                )
                _LOGGER.debug(f"[async_migrate_entry] new_main_dev: {new_dev}")

        for ent in er.async_entries_for_config_entry(
            entity_registry, config_entry.entry_id
        ):
            # _LOGGER.debug(f"[async_migrate_entry] ent: {ent}")
            platform = ent.entity_id.split(".")[0]
            try:
                _, unique_id_suffix = ent.unique_id.split("_", 1)
            except ValueError:
                unique_id_suffix: str = f"mac_{ent.unique_id}"
            new_unique_id: str = (
                (f"{new_device_unique_id}_{unique_id_suffix}").replace(":", "_").strip()
            )
            _LOGGER.debug(
                f"[async_migrate_entry] ent: {ent.entity_id}, platform: {platform}, unique_id: {ent.unique_id}, new_unique_id: {new_unique_id}"
            )
            new_ent = entity_registry.async_update_entity(
                ent.entity_id, new_unique_id=new_unique_id
            )
            _LOGGER.debug(
                f"[async_migrate_entry] new_ent: {new_ent.entity_id}, unique_id: {new_ent.unique_id}"
            )

        new_data: Mapping[str, Any] = dict(config_entry.data)
        new_data.update({CONF_DEVICE_UNIQUE_ID: new_device_unique_id})
        _LOGGER.debug(
            f"[async_migrate_entry] data: {config_entry.data}, new_data: {new_data}, unique_id: {config_entry.unique_id}, new_unique_id: {new_device_unique_id}"
        )
=======
        )
        new_device_unique_id: str | None = await client.get_device_unique_id()
        if not new_device_unique_id:
            _LOGGER.error("Missing Device Unique ID for Migration to Version 3")
            return False
        _LOGGER.debug(
            f"[async_migrate_entry] new_device_unique_id: {new_device_unique_id}"
        )

        for dev in dr.async_entries_for_config_entry(
            device_registry, config_entry_id=config_entry.entry_id
        ):
            _LOGGER.debug(f"[async_migrate_entry] dev: {dev}")
            is_main_dev: bool = any(t[0] == "opnsense" for t in dev.identifiers)
            if is_main_dev:
                new_identifiers = {
                    (t[0], new_device_unique_id) if t[0] == "opnsense" else t
                    for t in dev.identifiers
                }
                # new_connections = {
                #     (dr.CONNECTION_NETWORK_MAC, new_device_unique_id.replace("_", ":"))
                # }
                _LOGGER.debug(
                    f"[async_migrate_entry] dev.identifiers: {dev.identifiers}, new_identifiers: {new_identifiers}"
                )
                new_dev = device_registry.async_update_device(
                    dev.id, new_identifiers=new_identifiers
                )
                _LOGGER.debug(f"[async_migrate_entry] new_main_dev: {new_dev}")

        for ent in er.async_entries_for_config_entry(
            entity_registry, config_entry.entry_id
        ):
            # _LOGGER.debug(f"[async_migrate_entry] ent: {ent}")
            platform = ent.entity_id.split(".")[0]
            try:
                _, unique_id_suffix = ent.unique_id.split("_", 1)
            except ValueError:
                unique_id_suffix: str = f"mac_{ent.unique_id}"
            new_unique_id: str = (
                (f"{new_device_unique_id}_{unique_id_suffix}").replace(":", "_").strip()
            )
            _LOGGER.debug(
                f"[async_migrate_entry] ent: {ent.entity_id}, platform: {platform}, unique_id: {ent.unique_id}, new_unique_id: {new_unique_id}"
            )
            new_ent = entity_registry.async_update_entity(
                ent.entity_id, new_unique_id=new_unique_id
            )
            _LOGGER.debug(
                f"[async_migrate_entry] new_ent: {new_ent.entity_id}, unique_id: {new_ent.unique_id}"
            )

        new_data: Mapping[str, Any] = dict(config_entry.data)
        new_data.update({CONF_DEVICE_UNIQUE_ID: new_device_unique_id})
        _LOGGER.debug(
            f"[async_migrate_entry] data: {config_entry.data}, new_data: {new_data}, unique_id: {config_entry.unique_id}, new_unique_id: {new_device_unique_id}"
        )
>>>>>>> 5f8498c4
        new_entry_bool = hass.config_entries.async_update_entry(
            config_entry, data=new_data, unique_id=new_device_unique_id, version=3
        )
        if new_entry_bool:
            _LOGGER.debug("[async_migrate_entry] config_entry update sucessful")
        else:
            _LOGGER.error("Migration of config_entry to version 3 unsucessful")
            return False

        version = 3

    _LOGGER.info("Migration to version %s successful", version)
    return True


class OPNsenseEntity(CoordinatorEntity[OPNsenseDataUpdateCoordinator]):
    """Base entity for OPNsense"""

    def __init__(
        self,
        config_entry: ConfigEntry,
        coordinator: OPNsenseDataUpdateCoordinator,
        unique_id_suffix: str | None = None,
        name_suffix: str | None = None,
    ) -> None:
        self.config_entry: ConfigEntry = config_entry
        self.coordinator: OPNsenseDataUpdateCoordinator = coordinator
        self._device_unique_id: str = config_entry.data.get(CONF_DEVICE_UNIQUE_ID)
        if unique_id_suffix:
            self._attr_unique_id: str = slugify(
                f"{self._device_unique_id}_{unique_id_suffix}"
            )
        if name_suffix:
            self._attr_name: str = (
                f"{self.opnsense_device_name or 'OPNsense'} {name_suffix}"
            )
        self._client: OPNsenseClient | None = None
        self._attr_extra_state_attributes: Mapping[str, Any] = {}
        self._available: bool = False
        super().__init__(self.coordinator, self._attr_unique_id)

    @property
    def available(self) -> bool:
        return self._available

    @property
    def device_info(self) -> Mapping[str, Any]:
        """Device info for the firewall."""
        state: Mapping[str, Any] = self.coordinator.data
        model: str = "OPNsense"
        manufacturer: str = "Deciso B.V."
        if state is None:
            firmware: str | None = None
        else:
            firmware: str | None = state.get("host_firmware_version", None)

        device_info: Mapping[str, Any] = {
            "identifiers": {(DOMAIN, self._device_unique_id)},
            "name": self.opnsense_device_name,
            "configuration_url": self.config_entry.data.get("url", None),
        }

        device_info["model"] = model
        device_info["manufacturer"] = manufacturer
        device_info["sw_version"] = firmware

        return device_info

    @property
    def opnsense_device_name(self) -> str:
        if self.config_entry.title and len(self.config_entry.title) > 0:
            return self.config_entry.title
        return self._get_opnsense_state_value("system_info.name")

    def _get_opnsense_state_value(self, path, default=None):
        state = self.coordinator.data
        value = dict_get(state, path, default)

        return value

    def _get_opnsense_client(self) -> OPNsenseClient | None:
        if self.hass is None:
            return None
        return self.hass.data[DOMAIN][self.config_entry.entry_id][OPNSENSE_CLIENT]

    async def async_added_to_hass(self) -> None:
        await super().async_added_to_hass()
        if self._client is None:
            self._client: OPNsenseClient = self._get_opnsense_client()
        if self._client is None:
            _LOGGER.error("Unable to get client in async_added_to_hass.")
        self._handle_coordinator_update()<|MERGE_RESOLUTION|>--- conflicted
+++ resolved
@@ -24,12 +24,9 @@
 from homeassistant.helpers import (
     entity_registry as er,
 )
-<<<<<<< HEAD
-=======
 from homeassistant.helpers import (
     issue_registry as ir,
 )
->>>>>>> 5f8498c4
 from homeassistant.helpers.aiohttp_client import async_create_clientsession
 from homeassistant.helpers.typing import ConfigType
 from homeassistant.helpers.update_coordinator import CoordinatorEntity
@@ -51,10 +48,7 @@
     LOADED_PLATFORMS,
     OPNSENSE_CLIENT,
     OPNSENSE_LTD_FIRMWARE,
-<<<<<<< HEAD
-=======
     OPNSENSE_MIN_FIRMWARE,
->>>>>>> 5f8498c4
     PLATFORMS,
     SHOULD_RELOAD,
     UNDO_UPDATE_LISTENER,
@@ -207,33 +201,6 @@
         # Fetch initial data so we have data when entities subscribe
         await device_tracker_coordinator.async_config_entry_first_refresh()
 
-<<<<<<< HEAD
-    firmware: str | None = coordinator.data.get("host_firmware_version", None)
-    _LOGGER.info(f"OPNsense Firmware {firmware}")
-    try:
-        if awesomeversion.AwesomeVersion(firmware) < awesomeversion.AwesomeVersion(
-            OPNSENSE_LTD_FIRMWARE
-        ):
-            async_create_issue(
-                hass,
-                DOMAIN,
-                f"opnsense_{firmware}_below_ltd_firmware_{OPNSENSE_LTD_FIRMWARE}",
-                is_fixable=False,
-                is_persistent=False,
-                issue_domain=DOMAIN,
-                severity=IssueSeverity.WARNING,
-                translation_key="below_ltd_firmware",
-                translation_placeholders={
-                    "version": VERSION,
-                    "ltd_firmware": OPNSENSE_LTD_FIRMWARE,
-                    "firmware": firmware,
-                },
-            )
-    except awesomeversion.exceptions.AwesomeVersionCompareException:
-        pass
-
-=======
->>>>>>> 5f8498c4
     await hass.config_entries.async_forward_entry_setups(entry, platforms)
 
     return True
@@ -298,7 +265,6 @@
             password=password,
             session=async_create_clientsession(hass, raise_for_status=False),
             opts={"verify_ssl": verify_ssl},
-<<<<<<< HEAD
         )
         new_device_unique_id: str | None = await client.get_device_unique_id()
         if not new_device_unique_id:
@@ -356,65 +322,6 @@
         _LOGGER.debug(
             f"[async_migrate_entry] data: {config_entry.data}, new_data: {new_data}, unique_id: {config_entry.unique_id}, new_unique_id: {new_device_unique_id}"
         )
-=======
-        )
-        new_device_unique_id: str | None = await client.get_device_unique_id()
-        if not new_device_unique_id:
-            _LOGGER.error("Missing Device Unique ID for Migration to Version 3")
-            return False
-        _LOGGER.debug(
-            f"[async_migrate_entry] new_device_unique_id: {new_device_unique_id}"
-        )
-
-        for dev in dr.async_entries_for_config_entry(
-            device_registry, config_entry_id=config_entry.entry_id
-        ):
-            _LOGGER.debug(f"[async_migrate_entry] dev: {dev}")
-            is_main_dev: bool = any(t[0] == "opnsense" for t in dev.identifiers)
-            if is_main_dev:
-                new_identifiers = {
-                    (t[0], new_device_unique_id) if t[0] == "opnsense" else t
-                    for t in dev.identifiers
-                }
-                # new_connections = {
-                #     (dr.CONNECTION_NETWORK_MAC, new_device_unique_id.replace("_", ":"))
-                # }
-                _LOGGER.debug(
-                    f"[async_migrate_entry] dev.identifiers: {dev.identifiers}, new_identifiers: {new_identifiers}"
-                )
-                new_dev = device_registry.async_update_device(
-                    dev.id, new_identifiers=new_identifiers
-                )
-                _LOGGER.debug(f"[async_migrate_entry] new_main_dev: {new_dev}")
-
-        for ent in er.async_entries_for_config_entry(
-            entity_registry, config_entry.entry_id
-        ):
-            # _LOGGER.debug(f"[async_migrate_entry] ent: {ent}")
-            platform = ent.entity_id.split(".")[0]
-            try:
-                _, unique_id_suffix = ent.unique_id.split("_", 1)
-            except ValueError:
-                unique_id_suffix: str = f"mac_{ent.unique_id}"
-            new_unique_id: str = (
-                (f"{new_device_unique_id}_{unique_id_suffix}").replace(":", "_").strip()
-            )
-            _LOGGER.debug(
-                f"[async_migrate_entry] ent: {ent.entity_id}, platform: {platform}, unique_id: {ent.unique_id}, new_unique_id: {new_unique_id}"
-            )
-            new_ent = entity_registry.async_update_entity(
-                ent.entity_id, new_unique_id=new_unique_id
-            )
-            _LOGGER.debug(
-                f"[async_migrate_entry] new_ent: {new_ent.entity_id}, unique_id: {new_ent.unique_id}"
-            )
-
-        new_data: Mapping[str, Any] = dict(config_entry.data)
-        new_data.update({CONF_DEVICE_UNIQUE_ID: new_device_unique_id})
-        _LOGGER.debug(
-            f"[async_migrate_entry] data: {config_entry.data}, new_data: {new_data}, unique_id: {config_entry.unique_id}, new_unique_id: {new_device_unique_id}"
-        )
->>>>>>> 5f8498c4
         new_entry_bool = hass.config_entries.async_update_entry(
             config_entry, data=new_data, unique_id=new_device_unique_id, version=3
         )
