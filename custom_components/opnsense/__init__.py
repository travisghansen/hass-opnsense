--- conflicted
+++ resolved
@@ -305,41 +305,4 @@
         return value
 
     def _get_opnsense_client(self) -> OPNsenseClient:
-<<<<<<< HEAD
-        return self.hass.data[DOMAIN][self.config_entry.entry_id][OPNSENSE_CLIENT]
-=======
-        return self.hass.data[DOMAIN][self.config_entry.entry_id][OPNSENSE_CLIENT]
-
-    async def service_close_notice(self, id: int | str | None = None) -> None:
-        client = self._get_opnsense_client()
-        await client.close_notice(id)
-
-    async def service_start_service(self, service_name: str) -> None:
-        client = self._get_opnsense_client()
-        await client.start_service(service_name)
-
-    async def service_stop_service(self, service_name: str) -> None:
-        client = self._get_opnsense_client()
-        await client.stop_service(service_name)
-
-    async def service_restart_service(
-        self, service_name: str, only_if_running: bool = False
-    ) -> None:
-        client = self._get_opnsense_client()
-        if only_if_running:
-            await client.restart_service_if_running(service_name)
-        else:
-            await client.restart_service(service_name)
-
-    async def service_system_halt(self) -> None:
-        client = self._get_opnsense_client()
-        await client.system_halt()
-
-    async def service_system_reboot(self) -> None:
-        client = self._get_opnsense_client()
-        await client.system_reboot()
-
-    async def service_send_wol(self, interface: str, mac: str) -> None:
-        client = self._get_opnsense_client()
-        await client.send_wol(interface, mac)
->>>>>>> a2b26765
+        return self.hass.data[DOMAIN][self.config_entry.entry_id][OPNSENSE_CLIENT]